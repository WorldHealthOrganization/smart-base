# This is a simple workflow that runs the publisher and copies the output to https://<owner>.github.io/<repo>/index.html
# Based on the idea by Carl Leitner
# Change log:
# 2021-06-18: (JCT): publish default branches to / , other branches branches/<branch>
# 2021-11-26: (JCT): Reusable workflow
# 2022-01-28: (JCT): add auto-create gh-pages if it doesn't exist
# 2023-01-22: (JCT): use checkout action v3, and JamesIves/github-pages-deploy-action@v4
# 2024-XX-XX: (v2): Simplified version - core FHIR IG build only, no DAK features

# Make sure your repo has a branch called gh-pages

name: CI

# Controls when the action will run. 
on: 
  workflow_call: # Reusable by other workflows
    inputs:
      tx:
        required: false
        type: string
<<<<<<< HEAD
  # Note: push and pull_request triggers removed to prevent automatic runs
  # This workflow is now only triggered by workflow_call or manual workflow_dispatch
  # For DAK repositories, use dakbuild.yml which calls this workflow
=======
  # This is a called workflow - it should not trigger directly on push/pull_request
  # The main dakbuild.yml wrapper or v2 DAK workflow calls this workflow
>>>>>>> 39756abd

  # Allows you to run this workflow manually from the Actions tab
  workflow_dispatch:
    inputs:
      tx:
        description: 'Optional Custom terminology server URL'
        required: false

# Prevent concurrent deployments to avoid race conditions when updating gh-pages branch
concurrency:
  group: gh-pages-deployment-${{ github.ref }}
  cancel-in-progress: false

# A workflow run is made up of one or more jobs that can run sequentially or in parallel
jobs:
  # This workflow contains a single job called "build"
  build:
    # The type of runner that the job will run on
    runs-on: ubuntu-latest
    permissions:
      contents: write
      pages: write
      # id-token: write
      pull-requests: write
    env:
      GITHUB_TOKEN: ${{ secrets.GITHUB_TOKEN }}

    # Steps represent a sequence of tasks that will be executed as part of the job
    steps:
      # Checks-out your repository under $GITHUB_WORKSPACE, so your job can access it
      - name: Checkout code
        uses: actions/checkout@v4
        with:
          fetch-depth: 0
          token: ${{ secrets.GITHUB_TOKEN }}

      - name: Get branch name
        uses: actions/github-script@v7
        with:
          script: |
            const branchName = context.eventName === 'pull_request' 
              ? context.payload.pull_request.head.ref 
              : context.ref.replace('refs/heads/', '');
            
            // Validate that branch name is not empty
            if (!branchName) {
              console.log('❌ Error: Branch name is empty or could not be determined');
              console.log('Event: ' + context.eventName);
              console.log('GITHUB_REF: ' + (process.env.GITHUB_REF || '(not set)'));
              console.log('github.head_ref: ' + (context.payload.pull_request?.head?.ref || '(not set)'));
              process.exit(1);
            }
            
            // Sanitize branch name for URLs and file paths
            const sanitizedBranchName = branchName
              .replace(/[^a-zA-Z0-9._-]/g, '-')
              .replace(/--+/g, '-')
              .replace(/^-|-$/g, '');
            
            // Validate that sanitized branch name is not empty
            if (!sanitizedBranchName) {
              console.log('❌ Error: Sanitized branch name is empty after processing');
              console.log('Original branch name: ' + branchName);
              process.exit(1);
            }
            
            // Set environment variables for subsequent steps
            core.exportVariable('BRANCH_NAME', branchName);
            core.exportVariable('SANITIZED_BRANCH_NAME', sanitizedBranchName);

      - name: Echo branch name and check if it's the default branch
        uses: actions/github-script@v7
        with:
          script: |
            const branchName = process.env.BRANCH_NAME;
            console.log('🔨 Building branch: ' + branchName);
            
            // Get default branch using git command
            const { execSync } = require('child_process');
            const defaultBranch = execSync('git remote show origin | sed -n \'/HEAD branch/s/.*: //p\'', { encoding: 'utf8' }).trim();
            console.log('Default Branch: ' + defaultBranch);
            
            const isDefaultBranch = branchName === defaultBranch;
            const repoName = context.repo.repo;
            const sanitizedBranchName = process.env.SANITIZED_BRANCH_NAME;
            
            if (isDefaultBranch) {
              console.log('This is the default branch.');
              core.exportVariable('IS_DEFAULT_BRANCH', 'true');
              core.exportVariable('DEPLOY_URL', 'https://worldhealthorganization.github.io/' + repoName);
            } else {
              console.log('This is NOT the default branch.');
              core.exportVariable('IS_DEFAULT_BRANCH', 'false');
              core.exportVariable('DEPLOY_URL', 'https://worldhealthorganization.github.io/' + repoName + '/branches/' + sanitizedBranchName);
            }

      - name: Comment on PR - Build Started
        if: github.event_name == 'pull_request'
        uses: actions/github-script@v7
        with:
          script: |
            const branchName = process.env.BRANCH_NAME;
            const deployUrl = process.env.DEPLOY_URL;
            const isDefault = process.env.IS_DEFAULT_BRANCH === 'true';
            
            const message = '🚀 **Build Started** for branch `' + branchName + '`\n\n' +
            (isDefault ? '📍 **Main branch build** - will deploy to:' : '🌿 **Feature branch build** - will deploy to:') + '\n' +
            deployUrl + '\n\n' +
            '⏳ Build in progress... This comment will be updated when complete.';
            
            try {
              await github.rest.issues.createComment({
                issue_number: context.issue.number,
                owner: context.repo.owner,
                repo: context.repo.repo,
                body: message
              });
            } catch (error) {
              core.warning('Could not create PR comment. This is normal if permissions are missing. Error: ' + error.message);
            }

      - name: Create gh-pages branch if it doesn't exist
        run: |
          git fetch origin
          # Check if gh-pages branch exists remotely
          if git ls-remote --exit-code --heads origin gh-pages > /dev/null 2>&1; then
            echo 'gh-pages branch exists remotely';
          else
            echo 'gh-pages branch does not exist, creating it';
            git checkout --orphan gh-pages
            git reset --hard
            git commit --allow-empty -m "Initializing gh-pages branch"
            git push origin gh-pages
            git checkout $BRANCH_NAME
          fi

      - name: Update the image to the latest publisher
        uses: docker://hl7fhir/ig-publisher-base:latest
        with:
          # Get the latest publisher - don't run the batch script but run the line directly
          args: curl -L https://github.com/HL7/fhir-ig-publisher/releases/latest/download/publisher.jar -o ./input-cache/publisher.jar --create-dirs

      - name: Create package cache folder
        uses: docker://hl7fhir/ig-publisher-base:latest
        with:
          entrypoint: /bin/sh
          args: -c "mkdir -p ./fhir-package-cache && chown 1001:127 ./fhir-package-cache"

      - name: Run the IG publisher
        uses: docker://hl7fhir/ig-publisher-base:latest
        with:
          entrypoint: /bin/sh
          args: -c "mkdir -p /var/lib/.fhir && chown $(id -u):$(id -g) /var/lib/.fhir"

      - name: Run the IG publisher with optional tx
        uses: actions/github-script@v7
        env:
          TX_INPUT: ${{ inputs.tx }}
          GITHUB_WORKSPACE: ${{ github.workspace }}
        with:
          script: |
            const txInput = process.env.TX_INPUT;
            console.log('TX input: ' + txInput);

            let cmd = 'java -Xmx6g -jar ./input-cache/publisher.jar publisher ' +
                     '-ig . ' +
                     '-auto-ig-build ' +
                     '-repo https://github.com/' + process.env.GITHUB_REPOSITORY + '/tree/' + process.env.GITHUB_REF_NAME + ' ' +
                     '-package-cache-folder ./fhir-package-cache';

            if (txInput) {
              cmd += ' -tx ' + txInput;
            }

            console.log('Running command: ' + cmd);
            
            const { execSync } = require('child_process');
            try {
              execSync('docker run --rm -v ' + process.env.GITHUB_WORKSPACE + ':/work -w /work hl7fhir/ig-publisher-base:latest sh -c "' + cmd + '"', {
                stdio: 'inherit'
              });
            } catch (error) {
              console.error('IG Publisher failed:', error.message);
              process.exit(1);
            }
     
      # Additional step to upload qa.json as an artifact
      - name: Upload complete build output
        if: success()
        uses: actions/upload-artifact@v4
        with:
          name: ig-build-output
          path: ./output
          retention-days: 1

      - name: Upload qa.json artifact
        if: success()
        uses: actions/upload-artifact@v4
        with:
          name: qa-json-artifact
          path: ./output/qa.json  # Adjust the path based on where qa.json is located

      - name: Delete files >100MB before deployment
        run: |
          echo "Removing files over 100 MB from ./output..."
          find ./output -type f -size +100M -print -delete

      - name: Deploy candidate
        uses: JamesIves/github-pages-deploy-action@v4.4.2
        if: env.IS_DEFAULT_BRANCH == 'false'
        with:
          token: ${{ secrets.GITHUB_TOKEN }}
          branch: gh-pages # The branch the action should deploy to.
          folder: ./output # The folder the action should deploy.
          commit-message: Deploy candidate branch
          target-folder: branches/${{ env.SANITIZED_BRANCH_NAME }}
          single-commit: true
          clean: false 
          force: true 

      - name: Deploy main
        uses: JamesIves/github-pages-deploy-action@v4.4.2
        if: env.IS_DEFAULT_BRANCH == 'true'
        with:
          token: ${{ secrets.GITHUB_TOKEN }}
          branch: gh-pages # The branch the action should deploy to.
          folder: ./output # The folder the action should deploy.
          commit-message: Deploy main branch
          single-commit: true
          clean-exclude: |
            branches
            sitepreview
          force: true

      - name: Comment on PR - Build Complete
        if: github.event_name == 'pull_request' && always()
        uses: actions/github-script@v7
        env:
          JOB_STATUS: ${{ job.status }}
        with:
          script: |
            const branchName = process.env.BRANCH_NAME;
            const deployUrl = process.env.DEPLOY_URL;
            const isDefault = process.env.IS_DEFAULT_BRANCH === 'true';
            const jobStatus = process.env.JOB_STATUS;
            
            let statusIcon, statusText, statusColor;
            if (jobStatus === 'success') {
              statusIcon = '✅';
              statusText = 'Successful';
              statusColor = '🟢';
            } else if (jobStatus === 'failure') {
              statusIcon = '❌';
              statusText = 'Failed';
              statusColor = '🔴';
            } else if (jobStatus === 'cancelled') {
              statusIcon = '⏹️';
              statusText = 'Cancelled';
              statusColor = '🟡';
            } else {
              statusIcon = '⚠️';
              statusText = 'Completed with issues';
              statusColor = '🟡';
            }
            
            const message = statusIcon + ' **Build ' + statusText + '** for branch `' + branchName + '`\n\n' +
            (jobStatus === 'success' ? 
              statusColor + ' **Deployment successful!** Site is available at: ' + deployUrl :
              statusColor + ' **Deployment ' + statusText.toLowerCase() + '** - please check the workflow logs for details.'
            ) + '\n\n' +
            '🔗 [View workflow run](' + context.payload.repository.html_url + '/actions/runs/' + context.runId + ')';
            
            try {
              await github.rest.issues.createComment({
                issue_number: context.issue.number,
                owner: context.repo.owner,
                repo: context.repo.repo,
                body: message
              });
            } catch (error) {
              core.warning('Could not create PR comment. This is normal if permissions are missing. Error: ' + error.message);
            }<|MERGE_RESOLUTION|>--- conflicted
+++ resolved
@@ -18,14 +18,8 @@
       tx:
         required: false
         type: string
-<<<<<<< HEAD
-  # Note: push and pull_request triggers removed to prevent automatic runs
-  # This workflow is now only triggered by workflow_call or manual workflow_dispatch
-  # For DAK repositories, use dakbuild.yml which calls this workflow
-=======
   # This is a called workflow - it should not trigger directly on push/pull_request
   # The main dakbuild.yml wrapper or v2 DAK workflow calls this workflow
->>>>>>> 39756abd
 
   # Allows you to run this workflow manually from the Actions tab
   workflow_dispatch:
