"""
FHIR CodeSystem Management

This module provides comprehensive management functionality for FHIR CodeSystems
and ValueSets within the SMART guidelines system. It handles the creation,
validation, and organization of clinical terminologies and code classifications
used throughout the implementation.

The codesystem_manager maintains centralized control over:
- CodeSystem creation and population
- ValueSet generation from CodeSystems
- Code validation and hierarchy management
- Resource naming and identifier assignment

Author: SMART Guidelines Team
"""
import re
import pprint
import sys
import stringer
import logging

class codesystem_manager(object):
    """
    Central manager for FHIR CodeSystem and ValueSet resources.
    
    This class provides comprehensive functionality for creating, managing,
    and validating FHIR CodeSystems and their associated ValueSets. It
    ensures consistent resource generation and proper code organization
    across the SMART guidelines implementation.
    
    Attributes:
        codesystems (dict): Collection of managed CodeSystem resources
        codesystem_titles (dict): Mapping of CodeSystem IDs to display titles
        codesystem_properties (dict): Properties and metadata for CodeSystems
    """
    codesystems = {}
    codesystem_titles = {}
    codesystem_properties = {}

    publisher:str 
    version:str
    
    @property
    def logger(self):
        """Get logger instance for this class."""
        return logging.getLogger(self.__class__.__name__)
    
    def __init__(self,publisher = "Self Pubished",version = "0.1.0"):
        self.publisher = publisher
        self.version = version


    def register(self,codesystem_id:str,title:str):
        if self.has_codesystem(codesystem_id):
            self.logger.info("WARNING: reinitializing codesystem " + codesystem_id)
        self.codesystems[codesystem_id] = {}
        self.codesystem_titles[codesystem_id] = title
        self.codesystem_properties[codesystem_id] = {}
            # need to replace this type of logic with exception handling probably
        return True
    
    def has_codesystem(self,id:str):
        return id in self.codesystems and id in self.codesystem_titles

    def get_title(self,id:str):
        if not self.has_codesystem(id):
            return None
        return self.codesystem_titles[id]
    
    
    def get_properties(self,id:str):
        if not self.has_codesystem(id):
            return {}
        return self.codesystem_properties[id]


    def get_codes(self,id:str):
        if not self.has_codesystem(id):
            return {}
        return self.codesystems[id]
    
    def get_code(self,codesystem_id:str,code:str):
        if not self.has_code(codesystem_id,code):
            return None
        else:
            return self.codesystems[codesystem_id][code]

        
    def merge_code_with_params(self,codesystem_id,code:str,display:str,definition=None,designation=[],propertyString=[]):
        code_defn = {'display':display,
                    'definition':definition,
                    'designation':designation,
                    'propertyString': propertyString}
        return self.merge_code(codesystem_id,code,code_defn)
        
    def merge_code(self,codesystem_id,code:str,new_code:dict):
        if not self.has_codesystem(codesystem_id):
            self.logger.info("tyring to create code on non-registered code-system:" + codesystem_id)
            return False
        if not 'display' in new_code:
            self.logger.info("trying to create code with out display:" + code)
            return False
        if not 'definition' in new_code:
            new_code['definition'] = None
        if not 'designation' in new_code:
            new_code['designation'] = []
        if not 'propertyString' in new_code:
            new_code['propertyString'] = []
        if not 'propertyCode' in new_code:
            new_code['propertyCode'] = []
        if not 'propertyCoding' in new_code:
            new_code['propertyCoding'] = []

        existing_code = self.get_code(codesystem_id,code)
        if existing_code:
            self.logger.info("Trying to create a code '" + code + "'when it already exists in " + codesystem_id)
<<<<<<< HEAD
            if not existing_code['display'] == new_code['display']:
=======
            if not existing_code['display'] == display:
>>>>>>> 304b633c
                self.logger.info("Mismatched display of code '" + code + "': '" + existing_code['display'] \
                        + "' !=  '" + new_code['display'] + "'")
            if not stringer.is_blank(existing_code['definition']) and not stringer.is_blank(new_code['definition']) \
               and not existing_code['definition'] == new_code['definition']:
                self.logger.info("Mismatched definitions of code '" + code + "': '" + existing_code['definition'] \
                        + "' !=  '" + new_code['definition'] + "'")
            new_code['designation'] += existing_code['designation']
            new_code['propertyString'] += existing_code['propertyString']
            new_code['propertyCode'] += existing_code['propertyCode']
        self.codesystems[codesystem_id][code] = new_code
        return True

    def add_properties(self,codesystem_id:str,vals:dict):
        for k,v in vals.items():
            self.add_property(codesystem_id,k,v)
      
    def add_property(self,codesystem_id:str,k:str,v):
        self.codesystem_properties[codesystem_id][k] = v

    def add_dict(self,codesystem_id:str,inputs:dict):
        result = True
        for code,expr in inputs.items():
            result &= self.merge_code(codesystem_id,code,expr)
        return result

    def has_code(self,codesystem_id:str,code:str):
        return codesystem_id in self.codesystems and code in self.codesystems[codesystem_id]


    def escape(input):
        return stringer.escape(input)
        
    def escape_code(self,input):  
        original = input
        if ( not (isinstance(input,str))):
            return None
        input = input.strip()
        input = re.sub(r"['\"]","",input)
        #SUSHI BUG on processing codes with double quote.  sushi fails
        #Example \"Bivalent oral polio vaccine (bOPV)–inactivated polio vaccine (IPV)\" schedule (in countries with high vaccination coverage [e.g. 90–95%] and low importation risk [where neighbouring countries and/or countries that share substantial population movement have a similarly high coverage])" 
        
        input = re.sub(r"\s+"," ",input)
        if len(input) > 245:
            # max filename size is 255, leave space for extensions such as .fsh
            self.logger.info("ERROR: name of id is too long.hashing: " + input)        
            input = stringer.to_hash(input,245)
            self.logger.info("Escaping code " + original + " to " + input )
        return input

    def render_valueset_allcodes(self,vs_id,title,cs_id):
        valueset = 'ValueSet: ' + stringer.escape(vs_id) + '\n'
        valueset += 'Title: "' + stringer.escape(title) + '"\n'
        valueset += 'Description:  "Value Set for ' + stringer.escape(title) + '. Autogenerated from DAK artifacts"\n'
        #valueset += 'Usage: #definition\n'
        #valueset += "* publisher = \"" + stringer.escape(self.publisher) + "\"\n" 
        #valueset += "* experimental = false\n"
        #valueset += "* version = \"" + self.version + "\"\n"
        valueset += '* ^status = #active\n'
        valueset += '* include codes from system ' + stringer.escape(cs_id) + '\n'
        return valueset

    def render_vs_from_list(self,id:str, codesystem_id:str, title:str, codes):
        
        valueset = 'ValueSet: ' + stringer.escape(id) + '\n'
        valueset += 'Title: "' + stringer.escape(title) + '"\n'
        valueset += 'Description:  "Value Set for ' + stringer.escape(title) + '. Autogenerated from DAK artifacts"\n'
        #valueset += "Usage: #definition\n"
        #valueset += "* publisher = \"" + stringer.escape(self.publisher) + "\"\n" 
        #valueset += "* experimental = false\n"
        #valueset += "* version = \"" + self.version + "\"\n"
        valueset += '* ^status = #active\n'
        for code in codes:
            valueset += '* include ' + stringer.escape(codesystem_id) + '#"' + stringer.escape_code(code) + '"\n'            
        return valueset

    def render_vs_from_dict(self,id:str, title:str, codelist:dict , properties:dict = {}):
        self.logger.info("trying to register codesystem " + id )
        if not self.register(id,title):
            self.logger.info("Skipping CS and VS for " + id + " could not register")
            return False
        if not self.add_dict(id,codelist):
            self.logger.info("Skipping CS and VS for " + id + " could not add dictionary")
            return False
        self.add_properties(id,properties)
        return self.render_valueset_allcodes(id,title,id)
    
    def render_codesystems(self):
        result = {}
        for id in self.codesystems.keys():
            result[id] =  self.render_codesystem(id)
        return result
    
    def render_codesystem(self,id:str):
        if not self.has_codesystem(id):
            self.logger.info("Trying to render absent codesystem " + id)
            return False
        title = self.get_title(id)
        codesystem = 'CodeSystem: ' + stringer.escape(id) + '\n'
        codesystem += 'Title: "' + stringer.escape(title) + '"\n'
        codesystem += 'Description:  "CodeSystem for ' + stringer.escape(title) + '. Autogenerated from DAK artifacts"\n'
        #codesystem += "* versiobn = \"" + self.version + "\"\n"
        #codesystem += "* publisher = \"" + stringer.escape(self.publisher) + "\"\n" 
        #codesystem += '* ^experimental = false\n'
        codesystem += '* ^caseSensitive = false\n'
        codesystem += '* ^status = #active\n'
        for code,vals in self.get_properties(id).items():
            codesystem += '* ^property[+].code = #"' + stringer.escape_code(code) + '"\n'
            for k,v in vals.items():
                codesystem += '* ^property[=].' + k + ' = ' + v + "\n" # user is responsible for content

        for code,val in self.get_codes(id).items():
            if isinstance(val,str):
                codesystem += '* #"' + stringer.escape_code(code) +  '" "' + stringer.escape(name) + '"\n'
            elif isinstance(val,dict)  and 'display' in val:
                codesystem += '* #"' + stringer.escape_code(code) +  '" "' + stringer.escape(val['display']) + '"\n'
                if 'definition' in val and not stringer.is_blank(val['definition']):
                    codesystem += '  * ^definition = """' + val['definition'] + '\n"""\n'
                if 'designation' in val and isinstance(val['designation'],list):
                    for d_val in val['designation']:
                        if not isinstance(d_val,dict) or not 'value' in d_val:
                            continue
                        codesystem += '  * ^designation[+].value = ' + d_val['value'] + "\n"
                        d_val.pop('value')
                        for k,v in d_val.items():
                            codesystem += '  * ^designation[=].' + k + " = " + v + "\n"

                if 'propertyString' in val and isinstance(val['propertyString'],list):
                    for p in val['propertyString']:
                        if not isinstance(p,dict) or not 'code' in p or not 'value' in p:
                            continue
                        codesystem += '  * ^property[+].code = #"' + stringer.escape_code(p['code']) +  '"\n'
                        codesystem += '  * ^property[=].valueString = "' + stringer.escape(p['value']) +  '"\n'

                if 'propertyCode' in val and isinstance(val['propertyCode'],list):
                    for p in val['propertyCode']:
                        if not isinstance(p,dict) or not 'code' in p or not 'value' in p:
                            continue
                        codesystem += '  * ^property[+].code = #"' + stringer.escape_code(p['code']) +  '"\n'
                        codesystem += '  * ^property[=].valueCode = "' + stringer.escape_code(p['value']) +  '"\n'

                if 'propertyCoding' in val and isinstance(val['propertyCoding'],list):
                    for p in val['propertyCoding']:
                        if not isinstance(p,dict) or not 'code' in p or not 'value' in p \
                           or not isinstance(p['value'],dict):
                            continue
                        codesystem += '  * ^property[+].code = #"' + stringer.escape_code(p['code']) +  '"\n'
                        for coding_k,coding_v in p['value'].items():
                            codesystem += '  * ^property[=].valueCoding.' + coding_k + ' = '
                            if coding_k == 'code':
                                codesystem +=  '#' + stringer.escape_code(coding_v) +  '\n'
                            elif coding_k =='userSelected':
                                codesystem +=  coding_v +  '\n'
                            else:
                                codesystem +=  '"' + stringer.escape(coding_v) +  '"\n'
            else:
                self.logger.info("  failed to add code (expected string or dict with 'display' property)" + str(code))
                self.logger.info(val)
        return codesystem
<|MERGE_RESOLUTION|>--- conflicted
+++ resolved
@@ -114,12 +114,8 @@
 
         existing_code = self.get_code(codesystem_id,code)
         if existing_code:
-            self.logger.info("Trying to create a code '" + code + "'when it already exists in " + codesystem_id)
-<<<<<<< HEAD
+            self.logger.info("Trying to create a code '" + code + "'when it already exists in " + codesystem_id
             if not existing_code['display'] == new_code['display']:
-=======
-            if not existing_code['display'] == display:
->>>>>>> 304b633c
                 self.logger.info("Mismatched display of code '" + code + "': '" + existing_code['display'] \
                         + "' !=  '" + new_code['display'] + "'")
             if not stringer.is_blank(existing_code['definition']) and not stringer.is_blank(new_code['definition']) \
